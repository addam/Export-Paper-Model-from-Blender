--- conflicted
+++ resolved
@@ -1321,11 +1321,7 @@
 		box = layout.box()
 		if sce.island_list:
 			box.label(text="{} island(s):".format(len(sce.island_list)))
-<<<<<<< HEAD
-			box.template_list('UI_UL_list', "", sce, 'island_list', sce, 'island_list_index', rows=1, maxrows=5)
-=======
 			box.template_list('UI_UL_list', 'io_paper_model_island_list', sce, 'island_list', sce, 'island_list_index', rows=1, maxrows=5)
->>>>>>> 146ef944
 			# The first one is the identifier of the registered UIList to use (if you want only the default list,
 			# with no custom draw code, use "UI_UL_list").
 			# layout.template_list("MATERIAL_UL_matslots_example", "", obj, "material_slots", obj, "active_material_index")
